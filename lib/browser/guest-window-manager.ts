--- conflicted
+++ resolved
@@ -46,11 +46,6 @@
   const { options: browserWindowOptions, additionalFeatures } = makeBrowserWindowOptions({
     embedder,
     features,
-<<<<<<< HEAD
-=======
-    frameName,
-    isNativeWindowOpen,
->>>>>>> a831ae9c
     overrideOptions: overrideBrowserWindowOptions
   });
 
@@ -203,17 +198,9 @@
   enableWebSQL: false
 };
 
-<<<<<<< HEAD
 function makeBrowserWindowOptions ({ embedder, features, overrideOptions, useDeprecatedBehaviorForBareValues = true, useDeprecatedBehaviorForOptionInheritance = true }: {
   embedder: WebContents,
   features: string,
-=======
-function makeBrowserWindowOptions ({ embedder, features, frameName, isNativeWindowOpen, overrideOptions, useDeprecatedBehaviorForBareValues = true, useDeprecatedBehaviorForOptionInheritance = true }: {
-  embedder: WebContents,
-  features: string,
-  frameName: string,
-  isNativeWindowOpen: boolean,
->>>>>>> a831ae9c
   overrideOptions?: BrowserWindowConstructorOptions,
   useDeprecatedBehaviorForBareValues?: boolean
   useDeprecatedBehaviorForOptionInheritance?: boolean
