--- conflicted
+++ resolved
@@ -488,14 +488,8 @@
 
     if (pref_name == options::kPreloadScripts) {
       return gin::ConvertToV8(isolate, prefs.preloads);
-<<<<<<< HEAD
     } else if (pref_name == options::kBackgroundColor) {
       return gin::ConvertToV8(isolate, prefs.background_color);
-=======
-    } else if (pref_name == options::kOpenerID) {
-      // NOTE: openerId is internal-only.
-      return gin::ConvertToV8(isolate, prefs.opener_id);
->>>>>>> 461db8f1
     } else if (pref_name == options::kContextIsolation) {
       return gin::ConvertToV8(isolate, prefs.context_isolation);
     } else if (pref_name == options::kGuestInstanceID) {
