// Copyright (c) 2013 GitHub, Inc.
// Use of this source code is governed by the MIT license that can be
// found in the LICENSE file.

#include "shell/browser/electron_browser_client.h"

#if defined(OS_WIN)
#include <shlobj.h>
#endif

#include <memory>
#include <utility>

#include "base/base_switches.h"
#include "base/command_line.h"
#include "base/debug/crash_logging.h"
#include "base/environment.h"
#include "base/files/file_util.h"
#include "base/json/json_reader.h"
#include "base/lazy_instance.h"
#include "base/no_destructor.h"
#include "base/path_service.h"
#include "base/stl_util.h"
#include "base/strings/string_number_conversions.h"
#include "base/strings/string_util.h"
#include "base/strings/utf_string_conversions.h"
#include "base/task/post_task.h"
#include "chrome/browser/browser_process.h"
#include "chrome/common/chrome_paths.h"
#include "chrome/common/chrome_switches.h"
#include "chrome/common/chrome_version.h"
#include "components/net_log/chrome_net_log.h"
#include "components/network_hints/common/network_hints.mojom.h"
#include "content/browser/site_instance_impl.h"  // nogncheck
#include "content/public/browser/browser_main_runner.h"
#include "content/public/browser/browser_ppapi_host.h"
#include "content/public/browser/browser_task_traits.h"
#include "content/public/browser/client_certificate_delegate.h"
#include "content/public/browser/login_delegate.h"
#include "content/public/browser/overlay_window.h"
#include "content/public/browser/render_frame_host.h"
#include "content/public/browser/render_process_host.h"
#include "content/public/browser/render_view_host.h"
#include "content/public/browser/service_worker_version_base_info.h"
#include "content/public/browser/site_instance.h"
#include "content/public/browser/tts_controller.h"
#include "content/public/browser/tts_platform.h"
#include "content/public/common/content_descriptors.h"
#include "content/public/common/content_paths.h"
#include "content/public/common/content_switches.h"
#include "content/public/common/url_constants.h"
#include "electron/buildflags/buildflags.h"
#include "electron/grit/electron_resources.h"
#include "electron/shell/common/api/api.mojom.h"
#include "mojo/public/cpp/bindings/binder_map.h"
#include "net/base/escape.h"
#include "net/ssl/ssl_cert_request_info.h"
#include "ppapi/buildflags/buildflags.h"
#include "ppapi/host/ppapi_host.h"
#include "printing/buildflags/buildflags.h"
#include "services/device/public/cpp/geolocation/location_provider.h"
#include "services/network/public/cpp/features.h"
#include "services/network/public/cpp/resource_request_body.h"
#include "services/network/public/cpp/self_deleting_url_loader_factory.h"
#include "shell/app/electron_crash_reporter_client.h"
#include "shell/browser/api/electron_api_app.h"
#include "shell/browser/api/electron_api_crash_reporter.h"
#include "shell/browser/api/electron_api_protocol.h"
#include "shell/browser/api/electron_api_session.h"
#include "shell/browser/api/electron_api_web_contents.h"
#include "shell/browser/api/electron_api_web_request.h"
#include "shell/browser/badging/badge_manager.h"
#include "shell/browser/child_web_contents_tracker.h"
#include "shell/browser/electron_autofill_driver_factory.h"
#include "shell/browser/electron_browser_context.h"
#include "shell/browser/electron_browser_handler_impl.h"
#include "shell/browser/electron_browser_main_parts.h"
#include "shell/browser/electron_navigation_throttle.h"
#include "shell/browser/electron_quota_permission_context.h"
#include "shell/browser/electron_speech_recognition_manager_delegate.h"
#include "shell/browser/font_defaults.h"
#include "shell/browser/javascript_environment.h"
#include "shell/browser/media/media_capture_devices_dispatcher.h"
#include "shell/browser/native_window.h"
#include "shell/browser/net/network_context_service.h"
#include "shell/browser/net/network_context_service_factory.h"
#include "shell/browser/net/proxying_url_loader_factory.h"
#include "shell/browser/net/proxying_websocket.h"
#include "shell/browser/net/system_network_context_manager.h"
#include "shell/browser/network_hints_handler_impl.h"
#include "shell/browser/notifications/notification_presenter.h"
#include "shell/browser/notifications/platform_notification_service.h"
#include "shell/browser/protocol_registry.h"
#include "shell/browser/serial/electron_serial_delegate.h"
#include "shell/browser/session_preferences.h"
#include "shell/browser/ui/devtools_manager_delegate.h"
#include "shell/browser/web_contents_permission_helper.h"
#include "shell/browser/web_contents_preferences.h"
#include "shell/browser/window_list.h"
#include "shell/common/api/api.mojom.h"
#include "shell/common/application_info.h"
#include "shell/common/electron_paths.h"
#include "shell/common/logging.h"
#include "shell/common/options_switches.h"
#include "shell/common/platform_util.h"
#include "third_party/blink/public/common/loader/url_loader_throttle.h"
#include "third_party/blink/public/common/tokens/tokens.h"
#include "third_party/blink/public/common/web_preferences/web_preferences.h"
#include "third_party/blink/public/mojom/badging/badging.mojom.h"
#include "ui/base/resource/resource_bundle.h"
#include "ui/native_theme/native_theme.h"
#include "v8/include/v8.h"

#if defined(OS_WIN)
#include "sandbox/win/src/sandbox_policy.h"
#endif

#if defined(USE_NSS_CERTS)
#include "net/ssl/client_cert_store_nss.h"
#elif defined(OS_WIN)
#include "net/ssl/client_cert_store_win.h"
#elif defined(OS_MAC)
#include "net/ssl/client_cert_store_mac.h"
#elif defined(USE_OPENSSL)
#include "net/ssl/client_cert_store.h"
#endif

#if BUILDFLAG(ENABLE_BUILTIN_SPELLCHECKER)
#include "chrome/browser/spellchecker/spell_check_host_chrome_impl.h"  // nogncheck
#include "components/spellcheck/common/spellcheck.mojom.h"  // nogncheck
#endif

#if BUILDFLAG(OVERRIDE_LOCATION_PROVIDER)
#include "shell/browser/fake_location_provider.h"
#endif  // BUILDFLAG(OVERRIDE_LOCATION_PROVIDER)

#if BUILDFLAG(ENABLE_ELECTRON_EXTENSIONS)
#include "chrome/common/webui_url_constants.h"
#include "content/public/browser/child_process_security_policy.h"
#include "content/public/browser/file_url_loader.h"
#include "content/public/browser/web_ui_url_loader_factory.h"
#include "extensions/browser/api/mime_handler_private/mime_handler_private.h"
#include "extensions/browser/api/web_request/web_request_api.h"
#include "extensions/browser/browser_context_keyed_api_factory.h"
#include "extensions/browser/extension_host.h"
#include "extensions/browser/extension_message_filter.h"
#include "extensions/browser/extension_navigation_throttle.h"
#include "extensions/browser/extension_navigation_ui_data.h"
#include "extensions/browser/extension_prefs.h"
#include "extensions/browser/extension_protocols.h"
#include "extensions/browser/extension_registry.h"
#include "extensions/browser/extensions_browser_client.h"
#include "extensions/browser/guest_view/extensions_guest_view_message_filter.h"
#include "extensions/browser/guest_view/mime_handler_view/mime_handler_view_guest.h"
#include "extensions/browser/info_map.h"
#include "extensions/browser/process_manager.h"
#include "extensions/browser/process_map.h"
#include "extensions/browser/url_loader_factory_manager.h"
#include "extensions/common/api/mime_handler.mojom.h"
#include "extensions/common/constants.h"
#include "extensions/common/extension.h"
#include "extensions/common/switches.h"
#include "shell/browser/extensions/electron_extension_message_filter.h"
#include "shell/browser/extensions/electron_extension_system.h"
#include "shell/browser/extensions/electron_extension_web_contents_observer.h"
#endif

#if BUILDFLAG(ENABLE_PLUGINS)
#include "chrome/browser/plugins/plugin_response_interceptor_url_loader_throttle.h"  // nogncheck
#include "shell/browser/plugins/plugin_utils.h"
#endif

#if defined(OS_MAC)
#include "content/common/mac_helpers.h"
#include "content/public/common/child_process_host.h"
#endif

#if defined(OS_LINUX) && !defined(MAS_BUILD)
#include "base/debug/leak_annotations.h"
#include "components/crash/content/browser/crash_handler_host_linux.h"
#include "components/crash/core/app/breakpad_linux.h"  // nogncheck
#include "components/crash/core/app/crash_switches.h"  // nogncheck
#include "components/crash/core/app/crashpad.h"        // nogncheck
#endif

#if BUILDFLAG(ENABLE_PICTURE_IN_PICTURE) && defined(OS_WIN)
#include "chrome/browser/ui/views/overlay/overlay_window_views.h"
#include "shell/browser/browser.h"
#include "ui/aura/window.h"
#include "ui/aura/window_tree_host.h"
#include "ui/base/win/shell.h"
#include "ui/views/widget/widget.h"
#endif

using content::BrowserThread;

namespace electron {

namespace {

ElectronBrowserClient* g_browser_client = nullptr;

base::LazyInstance<std::string>::DestructorAtExit
    g_io_thread_application_locale = LAZY_INSTANCE_INITIALIZER;

base::NoDestructor<std::string> g_application_locale;

void SetApplicationLocaleOnIOThread(const std::string& locale) {
  DCHECK_CURRENTLY_ON(BrowserThread::IO);
  g_io_thread_application_locale.Get() = locale;
}

void BindNetworkHintsHandler(
    content::RenderFrameHost* frame_host,
    mojo::PendingReceiver<network_hints::mojom::NetworkHintsHandler> receiver) {
  NetworkHintsHandlerImpl::Create(frame_host, std::move(receiver));
}

#if BUILDFLAG(ENABLE_ELECTRON_EXTENSIONS)
// Used by the GetPrivilegeRequiredByUrl() and GetProcessPrivilege() functions
// below.  Extension, and isolated apps require different privileges to be
// granted to their RenderProcessHosts.  This classification allows us to make
// sure URLs are served by hosts with the right set of privileges.
enum class RenderProcessHostPrivilege {
  kNormal,
  kHosted,
  kIsolated,
  kExtension,
};

// Copied from chrome/browser/extensions/extension_util.cc.
bool AllowFileAccess(const std::string& extension_id,
                     content::BrowserContext* context) {
  return base::CommandLine::ForCurrentProcess()->HasSwitch(
             ::switches::kDisableExtensionsFileAccessCheck) ||
         extensions::ExtensionPrefs::Get(context)->AllowFileAccess(
             extension_id);
}

RenderProcessHostPrivilege GetPrivilegeRequiredByUrl(
    const GURL& url,
    extensions::ExtensionRegistry* registry) {
  // Default to a normal renderer cause it is lower privileged. This should only
  // occur if the URL on a site instance is either malformed, or uninitialized.
  // If it is malformed, then there is no need for better privileges anyways.
  // If it is uninitialized, but eventually settles on being an a scheme other
  // than normal webrenderer, the navigation logic will correct us out of band
  // anyways.
  if (!url.is_valid())
    return RenderProcessHostPrivilege::kNormal;

  if (!url.SchemeIs(extensions::kExtensionScheme))
    return RenderProcessHostPrivilege::kNormal;

  return RenderProcessHostPrivilege::kExtension;
}

RenderProcessHostPrivilege GetProcessPrivilege(
    content::RenderProcessHost* process_host,
    extensions::ProcessMap* process_map,
    extensions::ExtensionRegistry* registry) {
  std::set<std::string> extension_ids =
      process_map->GetExtensionsInProcess(process_host->GetID());
  if (extension_ids.empty())
    return RenderProcessHostPrivilege::kNormal;

  return RenderProcessHostPrivilege::kExtension;
}

const extensions::Extension* GetEnabledExtensionFromEffectiveURL(
    content::BrowserContext* context,
    const GURL& effective_url) {
  if (!effective_url.SchemeIs(extensions::kExtensionScheme))
    return nullptr;

  extensions::ExtensionRegistry* registry =
      extensions::ExtensionRegistry::Get(context);
  if (!registry)
    return nullptr;

  return registry->enabled_extensions().GetByID(effective_url.host());
}
#endif  // BUILDFLAG(ENABLE_ELECTRON_EXTENSIONS)

#if defined(OS_LINUX)
breakpad::CrashHandlerHostLinux* CreateCrashHandlerHost(
    const std::string& process_type) {
  base::FilePath dumps_path;
  base::PathService::Get(electron::DIR_CRASH_DUMPS, &dumps_path);
  {
    ANNOTATE_SCOPED_MEMORY_LEAK;
    bool upload = ElectronCrashReporterClient::Get()->GetCollectStatsConsent();
    breakpad::CrashHandlerHostLinux* crash_handler =
        new breakpad::CrashHandlerHostLinux(process_type, dumps_path, upload);
    crash_handler->StartUploaderThread();
    return crash_handler;
  }
}

int GetCrashSignalFD(const base::CommandLine& command_line) {
  if (crash_reporter::IsCrashpadEnabled()) {
    int fd;
    pid_t pid;
    return crash_reporter::GetHandlerSocket(&fd, &pid) ? fd : -1;
  }

  // Extensions have the same process type as renderers.
  if (command_line.HasSwitch(extensions::switches::kExtensionProcess)) {
    static breakpad::CrashHandlerHostLinux* crash_handler = nullptr;
    if (!crash_handler)
      crash_handler = CreateCrashHandlerHost("extension");
    return crash_handler->GetDeathSignalSocket();
  }

  std::string process_type =
      command_line.GetSwitchValueASCII(::switches::kProcessType);

  if (process_type == ::switches::kRendererProcess) {
    static breakpad::CrashHandlerHostLinux* crash_handler = nullptr;
    if (!crash_handler)
      crash_handler = CreateCrashHandlerHost(process_type);
    return crash_handler->GetDeathSignalSocket();
  }

  if (process_type == ::switches::kPpapiPluginProcess) {
    static breakpad::CrashHandlerHostLinux* crash_handler = nullptr;
    if (!crash_handler)
      crash_handler = CreateCrashHandlerHost(process_type);
    return crash_handler->GetDeathSignalSocket();
  }

  if (process_type == ::switches::kGpuProcess) {
    static breakpad::CrashHandlerHostLinux* crash_handler = nullptr;
    if (!crash_handler)
      crash_handler = CreateCrashHandlerHost(process_type);
    return crash_handler->GetDeathSignalSocket();
  }

  if (process_type == ::switches::kUtilityProcess) {
    static breakpad::CrashHandlerHostLinux* crash_handler = nullptr;
    if (!crash_handler)
      crash_handler = CreateCrashHandlerHost(process_type);
    return crash_handler->GetDeathSignalSocket();
  }

  return -1;
}
#endif  // defined(OS_LINUX)

}  // namespace

// static
ElectronBrowserClient* ElectronBrowserClient::Get() {
  return g_browser_client;
}

// static
void ElectronBrowserClient::SetApplicationLocale(const std::string& locale) {
  if (!BrowserThread::IsThreadInitialized(BrowserThread::IO) ||
      !base::PostTask(
          FROM_HERE, {BrowserThread::IO},
          base::BindOnce(&SetApplicationLocaleOnIOThread, locale))) {
    g_io_thread_application_locale.Get() = locale;
  }
  *g_application_locale = locale;
}

ElectronBrowserClient::ElectronBrowserClient() {
  DCHECK(!g_browser_client);
  g_browser_client = this;
}

ElectronBrowserClient::~ElectronBrowserClient() {
  DCHECK(g_browser_client);
  g_browser_client = nullptr;
}

content::WebContents* ElectronBrowserClient::GetWebContentsFromProcessID(
    int process_id) {
  // If the process is a pending process, we should use the web contents
  // for the frame host passed into RegisterPendingProcess.
  const auto iter = pending_processes_.find(process_id);
  if (iter != std::end(pending_processes_))
    return iter->second;

  // Certain render process will be created with no associated render view,
  // for example: ServiceWorker.
  return WebContentsPreferences::GetWebContentsFromProcessID(process_id);
}

content::SiteInstance* ElectronBrowserClient::GetSiteInstanceFromAffinity(
    content::BrowserContext* browser_context,
    const GURL& url,
    content::RenderFrameHost* rfh) const {
  return nullptr;
}

bool ElectronBrowserClient::IsRendererSubFrame(int process_id) const {
  return base::Contains(renderer_is_subframe_, process_id);
}

void ElectronBrowserClient::RenderProcessWillLaunch(
    content::RenderProcessHost* host) {
  // When a render process is crashed, it might be reused.
  int process_id = host->GetID();

  auto* browser_context = host->GetBrowserContext();
  ALLOW_UNUSED_LOCAL(browser_context);

#if BUILDFLAG(ENABLE_ELECTRON_EXTENSIONS)
  host->AddFilter(
      new extensions::ExtensionMessageFilter(process_id, browser_context));
  host->AddFilter(new extensions::ExtensionsGuestViewMessageFilter(
      process_id, browser_context));
  host->AddFilter(
      new ElectronExtensionMessageFilter(process_id, browser_context));
#endif

  // ensure the ProcessPreferences is removed later
  host->AddObserver(this);
}

content::SpeechRecognitionManagerDelegate*
ElectronBrowserClient::CreateSpeechRecognitionManagerDelegate() {
  return new ElectronSpeechRecognitionManagerDelegate;
}

content::TtsPlatform* ElectronBrowserClient::GetTtsPlatform() {
  return nullptr;
}

void ElectronBrowserClient::OverrideWebkitPrefs(
    content::WebContents* web_contents,
    blink::web_pref::WebPreferences* prefs) {
  prefs->javascript_enabled = true;
  prefs->web_security_enabled = true;
  prefs->plugins_enabled = true;
  prefs->dom_paste_enabled = true;
  prefs->allow_scripts_to_close_windows = true;
  prefs->javascript_can_access_clipboard = true;
  prefs->local_storage_enabled = true;
  prefs->databases_enabled = true;
  prefs->application_cache_enabled = true;
  prefs->allow_universal_access_from_file_urls = true;
  prefs->allow_file_access_from_file_urls = true;
  prefs->webgl1_enabled = true;
  prefs->webgl2_enabled = true;
  prefs->allow_running_insecure_content = false;
  prefs->default_minimum_page_scale_factor = 1.f;
  prefs->default_maximum_page_scale_factor = 1.f;
  prefs->navigate_on_drag_drop = false;
#if !BUILDFLAG(ENABLE_PICTURE_IN_PICTURE)
  prefs->picture_in_picture_enabled = false;
#endif

  ui::NativeTheme* native_theme = ui::NativeTheme::GetInstanceForNativeUi();
  prefs->preferred_color_scheme =
      native_theme->ShouldUseDarkColors()
          ? blink::mojom::PreferredColorScheme::kDark
          : blink::mojom::PreferredColorScheme::kLight;

  auto preloads =
      SessionPreferences::GetValidPreloads(web_contents->GetBrowserContext());
  if (!preloads.empty())
    prefs->preloads = preloads;

  SetFontDefaults(prefs);

  // Custom preferences of guest page.
  auto* web_preferences = WebContentsPreferences::From(web_contents);
  if (web_preferences) {
    web_preferences->OverrideWebkitPrefs(prefs);
  }
}

void ElectronBrowserClient::RegisterPendingSiteInstance(
    content::RenderFrameHost* rfh,
    content::SiteInstance* pending_site_instance) {
  // Remember the original web contents for the pending renderer process.
  auto* web_contents = content::WebContents::FromRenderFrameHost(rfh);
  auto* pending_process = pending_site_instance->GetProcess();
  pending_processes_[pending_process->GetID()] = web_contents;

  if (rfh->GetParent())
    renderer_is_subframe_.insert(pending_process->GetID());
  else
    renderer_is_subframe_.erase(pending_process->GetID());
}

void ElectronBrowserClient::AppendExtraCommandLineSwitches(
    base::CommandLine* command_line,
    int process_id) {
  // Make sure we're about to launch a known executable
  {
    base::ThreadRestrictions::ScopedAllowIO allow_io;
    base::FilePath child_path;
    base::FilePath program =
        base::MakeAbsoluteFilePath(command_line->GetProgram());
#if defined(OS_MAC)
    auto renderer_child_path = content::ChildProcessHost::GetChildPath(
        content::ChildProcessHost::CHILD_RENDERER);
    auto gpu_child_path = content::ChildProcessHost::GetChildPath(
        content::ChildProcessHost::CHILD_GPU);
#if BUILDFLAG(ENABLE_PLUGINS)
    auto plugin_child_path = content::ChildProcessHost::GetChildPath(
        content::ChildProcessHost::CHILD_PLUGIN);
#endif
    if (program != renderer_child_path && program != gpu_child_path
#if BUILDFLAG(ENABLE_PLUGINS)
        && program != plugin_child_path
#endif
    ) {
      child_path = content::ChildProcessHost::GetChildPath(
          content::ChildProcessHost::CHILD_NORMAL);
      CHECK_EQ(program, child_path)
          << "Aborted from launching unexpected helper executable";
    }
#else
    if (!base::PathService::Get(content::CHILD_PROCESS_EXE, &child_path)) {
      CHECK(false) << "Unable to get child process binary name.";
    }
    SCOPED_CRASH_KEY_STRING256("ChildProcess", "child_process_exe",
                               child_path.AsUTF8Unsafe());
    SCOPED_CRASH_KEY_STRING256("ChildProcess", "program",
                               program.AsUTF8Unsafe());
    CHECK_EQ(program, child_path);
#endif
  }

  std::string process_type =
      command_line->GetSwitchValueASCII(::switches::kProcessType);

#if defined(OS_LINUX)
  bool enable_crash_reporter = false;
  if (crash_reporter::IsCrashpadEnabled()) {
    command_line->AppendSwitch(::switches::kEnableCrashpad);
    enable_crash_reporter = true;

    int fd;
    pid_t pid;

    if (crash_reporter::GetHandlerSocket(&fd, &pid)) {
      command_line->AppendSwitchASCII(
          crash_reporter::switches::kCrashpadHandlerPid,
          base::NumberToString(pid));
    }
  } else {
    enable_crash_reporter = breakpad::IsCrashReporterEnabled();
  }

  if (enable_crash_reporter) {
    std::string switch_value =
        api::crash_reporter::GetClientId() + ",no_channel";
    command_line->AppendSwitchASCII(::switches::kEnableCrashReporter,
                                    switch_value);
    if (!crash_reporter::IsCrashpadEnabled()) {
      for (const auto& pair : api::crash_reporter::GetGlobalCrashKeys()) {
        if (!switch_value.empty())
          switch_value += ",";
        switch_value += pair.first;
        switch_value += "=";
        switch_value += pair.second;
      }
      command_line->AppendSwitchASCII(switches::kGlobalCrashKeys, switch_value);
    }
  }
#endif

  // The zygote process is booted before JS runs, so DIR_USER_DATA isn't usable
  // at that time. It doesn't need --user-data-dir to be correct anyway, since
  // the zygote itself doesn't access anything in that directory.
  if (process_type != ::switches::kZygoteProcess) {
    base::FilePath user_data_dir;
    if (base::PathService::Get(chrome::DIR_USER_DATA, &user_data_dir))
      command_line->AppendSwitchPath(::switches::kUserDataDir, user_data_dir);
  }

  if (process_type == ::switches::kUtilityProcess ||
      process_type == ::switches::kRendererProcess) {
    // Copy following switches to child process.
    static const char* const kCommonSwitchNames[] = {
        switches::kStandardSchemes,      switches::kEnableSandbox,
        switches::kSecureSchemes,        switches::kBypassCSPSchemes,
        switches::kCORSSchemes,          switches::kFetchSchemes,
        switches::kServiceWorkerSchemes, switches::kEnableApiFilteringLogging,
        switches::kStreamingSchemes};
    command_line->CopySwitchesFrom(*base::CommandLine::ForCurrentProcess(),
                                   kCommonSwitchNames,
                                   base::size(kCommonSwitchNames));
  }

  if (process_type == ::switches::kRendererProcess) {
#if defined(OS_WIN)
    // Append --app-user-model-id.
    PWSTR current_app_id;
    if (SUCCEEDED(GetCurrentProcessExplicitAppUserModelID(&current_app_id))) {
      command_line->AppendSwitchNative(switches::kAppUserModelId,
                                       current_app_id);
      CoTaskMemFree(current_app_id);
    }
#endif

    if (delegate_) {
      auto app_path = static_cast<api::App*>(delegate_)->GetAppPath();
      command_line->AppendSwitchPath(switches::kAppPath, app_path);
    }

    auto env = base::Environment::Create();
    if (env->HasVar("ELECTRON_PROFILE_INIT_SCRIPTS")) {
      command_line->AppendSwitch("profile-electron-init");
    }

    // Extension background pages don't have WebContentsPreferences, but they
    // support WebSQL by default.
#if BUILDFLAG(ENABLE_ELECTRON_EXTENSIONS)
    content::RenderProcessHost* process =
        content::RenderProcessHost::FromID(process_id);
    if (extensions::ProcessMap::Get(process->GetBrowserContext())
            ->Contains(process_id))
      command_line->AppendSwitch(switches::kEnableWebSQL);
#endif

    content::WebContents* web_contents =
        GetWebContentsFromProcessID(process_id);
    if (web_contents) {
      auto* web_preferences = WebContentsPreferences::From(web_contents);
      if (web_preferences)
        web_preferences->AppendCommandLineSwitches(
            command_line, IsRendererSubFrame(process_id));
    }
  }
}

void ElectronBrowserClient::DidCreatePpapiPlugin(
    content::BrowserPpapiHost* host) {}

// attempt to get api key from env
std::string ElectronBrowserClient::GetGeolocationApiKey() {
  auto env = base::Environment::Create();
  std::string api_key;
  env->GetVar("GOOGLE_API_KEY", &api_key);
  return api_key;
}

scoped_refptr<content::QuotaPermissionContext>
ElectronBrowserClient::CreateQuotaPermissionContext() {
  return base::MakeRefCounted<ElectronQuotaPermissionContext>();
}

content::GeneratedCodeCacheSettings
ElectronBrowserClient::GetGeneratedCodeCacheSettings(
    content::BrowserContext* context) {
  // TODO(deepak1556): Use platform cache directory.
  base::FilePath cache_path = context->GetPath();
  // If we pass 0 for size, disk_cache will pick a default size using the
  // heuristics based on available disk size. These are implemented in
  // disk_cache::PreferredCacheSize in net/disk_cache/cache_util.cc.
  return content::GeneratedCodeCacheSettings(true, 0, cache_path);
}

void ElectronBrowserClient::AllowCertificateError(
    content::WebContents* web_contents,
    int cert_error,
    const net::SSLInfo& ssl_info,
    const GURL& request_url,
    bool is_main_frame_request,
    bool strict_enforcement,
    base::OnceCallback<void(content::CertificateRequestResultType)> callback) {
  if (delegate_) {
    delegate_->AllowCertificateError(web_contents, cert_error, ssl_info,
                                     request_url, is_main_frame_request,
                                     strict_enforcement, std::move(callback));
  }
}

base::OnceClosure ElectronBrowserClient::SelectClientCertificate(
    content::WebContents* web_contents,
    net::SSLCertRequestInfo* cert_request_info,
    net::ClientCertIdentityList client_certs,
    std::unique_ptr<content::ClientCertificateDelegate> delegate) {
  if (!client_certs.empty() && delegate_) {
    delegate_->SelectClientCertificate(web_contents, cert_request_info,
                                       std::move(client_certs),
                                       std::move(delegate));
  }
  return base::OnceClosure();
}

bool ElectronBrowserClient::CanCreateWindow(
    content::RenderFrameHost* opener,
    const GURL& opener_url,
    const GURL& opener_top_level_frame_url,
    const url::Origin& source_origin,
    content::mojom::WindowContainerType container_type,
    const GURL& target_url,
    const content::Referrer& referrer,
    const std::string& frame_name,
    WindowOpenDisposition disposition,
    const blink::mojom::WindowFeatures& features,
    const std::string& raw_features,
    const scoped_refptr<network::ResourceRequestBody>& body,
    bool user_gesture,
    bool opener_suppressed,
    bool* no_javascript_access) {
  DCHECK_CURRENTLY_ON(BrowserThread::UI);

  content::WebContents* web_contents =
      content::WebContents::FromRenderFrameHost(opener);
  WebContentsPreferences* prefs = WebContentsPreferences::From(web_contents);
<<<<<<< HEAD
  if (prefs) {
    if (prefs->IsEnabled("disablePopups")) {
=======
  if (prefs && prefs->ShouldUseNativeWindowOpen()) {
    if (prefs->ShouldDisablePopups()) {
>>>>>>> 461db8f1
      // <webview> without allowpopups attribute should return
      // null from window.open calls
      return false;
    } else {
      *no_javascript_access = false;
      return true;
    }
  }

  if (delegate_) {
    return delegate_->CanCreateWindow(
        opener, opener_url, opener_top_level_frame_url, source_origin,
        container_type, target_url, referrer, frame_name, disposition, features,
        raw_features, body, user_gesture, opener_suppressed,
        no_javascript_access);
  }

  return false;
}

#if BUILDFLAG(ENABLE_PICTURE_IN_PICTURE)
std::unique_ptr<content::OverlayWindow>
ElectronBrowserClient::CreateWindowForPictureInPicture(
    content::PictureInPictureWindowController* controller) {
  auto overlay_window = content::OverlayWindow::Create(controller);
#if defined(OS_WIN)
  std::wstring app_user_model_id = Browser::Get()->GetAppUserModelID();
  if (!app_user_model_id.empty()) {
    auto* overlay_window_view =
        static_cast<OverlayWindowViews*>(overlay_window.get());
    ui::win::SetAppIdForWindow(app_user_model_id,
                               overlay_window_view->GetNativeWindow()
                                   ->GetHost()
                                   ->GetAcceleratedWidget());
  }
#endif
  return overlay_window;
}
#endif

void ElectronBrowserClient::GetAdditionalAllowedSchemesForFileSystem(
    std::vector<std::string>* additional_schemes) {
  auto schemes_list = api::GetStandardSchemes();
  if (!schemes_list.empty())
    additional_schemes->insert(additional_schemes->end(), schemes_list.begin(),
                               schemes_list.end());
  additional_schemes->push_back(content::kChromeDevToolsScheme);
  additional_schemes->push_back(content::kChromeUIScheme);
}

void ElectronBrowserClient::GetAdditionalWebUISchemes(
    std::vector<std::string>* additional_schemes) {
  additional_schemes->push_back(content::kChromeDevToolsScheme);
}

void ElectronBrowserClient::SiteInstanceGotProcess(
    content::SiteInstance* site_instance) {
#if BUILDFLAG(ENABLE_ELECTRON_EXTENSIONS)
  auto* browser_context =
      static_cast<ElectronBrowserContext*>(site_instance->GetBrowserContext());
  if (!browser_context->IsOffTheRecord()) {
    extensions::ExtensionRegistry* registry =
        extensions::ExtensionRegistry::Get(browser_context);
    const extensions::Extension* extension =
        registry->enabled_extensions().GetExtensionOrAppByURL(
            site_instance->GetSiteURL());
    if (!extension)
      return;

    extensions::ProcessMap::Get(browser_context)
        ->Insert(extension->id(), site_instance->GetProcess()->GetID(),
                 site_instance->GetId());
  }
#endif  // BUILDFLAG(ENABLE_ELECTRON_EXTENSIONS)
}

bool ElectronBrowserClient::IsSuitableHost(
    content::RenderProcessHost* process_host,
    const GURL& site_url) {
#if BUILDFLAG(ENABLE_ELECTRON_EXTENSIONS)
  auto* browser_context = process_host->GetBrowserContext();
  extensions::ExtensionRegistry* registry =
      extensions::ExtensionRegistry::Get(browser_context);
  extensions::ProcessMap* process_map =
      extensions::ProcessMap::Get(browser_context);

  // Otherwise, just make sure the process privilege matches the privilege
  // required by the site.
  RenderProcessHostPrivilege privilege_required =
      GetPrivilegeRequiredByUrl(site_url, registry);
  return GetProcessPrivilege(process_host, process_map, registry) ==
         privilege_required;
#else
  return content::ContentBrowserClient::IsSuitableHost(process_host, site_url);
#endif
}

bool ElectronBrowserClient::ShouldUseProcessPerSite(
    content::BrowserContext* browser_context,
    const GURL& effective_url) {
#if BUILDFLAG(ENABLE_ELECTRON_EXTENSIONS)
  const extensions::Extension* extension =
      GetEnabledExtensionFromEffectiveURL(browser_context, effective_url);
  return extension != nullptr;
#else
  return content::ContentBrowserClient::ShouldUseProcessPerSite(browser_context,
                                                                effective_url);
#endif
}

bool ElectronBrowserClient::ArePersistentMediaDeviceIDsAllowed(
    content::BrowserContext* browser_context,
    const GURL& scope,
    const GURL& site_for_cookies,
    const absl::optional<url::Origin>& top_frame_origin) {
  return true;
}

base::FilePath ElectronBrowserClient::GetLoggingFileName(
    const base::CommandLine& cmd_line) {
  return logging::GetLogFileName(cmd_line);
}

void ElectronBrowserClient::SiteInstanceDeleting(
    content::SiteInstance* site_instance) {
#if BUILDFLAG(ENABLE_ELECTRON_EXTENSIONS)
  // Don't do anything if we're shutting down.
  if (content::BrowserMainRunner::ExitedMainMessageLoop())
    return;

  auto* browser_context =
      static_cast<ElectronBrowserContext*>(site_instance->GetBrowserContext());
  if (!browser_context->IsOffTheRecord()) {
    // If this isn't an extension renderer there's nothing to do.
    extensions::ExtensionRegistry* registry =
        extensions::ExtensionRegistry::Get(browser_context);
    const extensions::Extension* extension =
        registry->enabled_extensions().GetExtensionOrAppByURL(
            site_instance->GetSiteURL());
    if (!extension)
      return;

    extensions::ProcessMap::Get(browser_context)
        ->Remove(extension->id(), site_instance->GetProcess()->GetID(),
                 site_instance->GetId());
  }
#endif
}

std::unique_ptr<net::ClientCertStore>
ElectronBrowserClient::CreateClientCertStore(
    content::BrowserContext* browser_context) {
#if defined(USE_NSS_CERTS)
  return std::make_unique<net::ClientCertStoreNSS>(
      net::ClientCertStoreNSS::PasswordDelegateFactory());
#elif defined(OS_WIN)
  return std::make_unique<net::ClientCertStoreWin>();
#elif defined(OS_MAC)
  return std::make_unique<net::ClientCertStoreMac>();
#elif defined(USE_OPENSSL)
  return std::unique_ptr<net::ClientCertStore>();
#endif
}

std::unique_ptr<device::LocationProvider>
ElectronBrowserClient::OverrideSystemLocationProvider() {
#if BUILDFLAG(OVERRIDE_LOCATION_PROVIDER)
  return std::make_unique<FakeLocationProvider>();
#else
  return nullptr;
#endif
}

void ElectronBrowserClient::ConfigureNetworkContextParams(
    content::BrowserContext* browser_context,
    bool in_memory,
    const base::FilePath& relative_partition_path,
    network::mojom::NetworkContextParams* network_context_params,
    cert_verifier::mojom::CertVerifierCreationParams*
        cert_verifier_creation_params) {
  DCHECK(browser_context);
  return NetworkContextServiceFactory::GetForContext(browser_context)
      ->ConfigureNetworkContextParams(network_context_params,
                                      cert_verifier_creation_params);
}

network::mojom::NetworkContext*
ElectronBrowserClient::GetSystemNetworkContext() {
  DCHECK_CURRENTLY_ON(BrowserThread::UI);
  DCHECK(g_browser_process->system_network_context_manager());
  return g_browser_process->system_network_context_manager()->GetContext();
}

std::unique_ptr<content::BrowserMainParts>
ElectronBrowserClient::CreateBrowserMainParts(
    const content::MainFunctionParams& params) {
  auto browser_main_parts = std::make_unique<ElectronBrowserMainParts>(params);

#if defined(OS_MAC)
  browser_main_parts_ = browser_main_parts.get();
#endif

  return browser_main_parts;
}

void ElectronBrowserClient::WebNotificationAllowed(
    content::RenderFrameHost* rfh,
    base::OnceCallback<void(bool, bool)> callback) {
  content::WebContents* web_contents =
      content::WebContents::FromRenderFrameHost(rfh);
  if (!web_contents) {
    std::move(callback).Run(false, false);
    return;
  }
  auto* permission_helper =
      WebContentsPermissionHelper::FromWebContents(web_contents);
  if (!permission_helper) {
    std::move(callback).Run(false, false);
    return;
  }
  permission_helper->RequestWebNotificationPermission(
      base::BindOnce(std::move(callback), web_contents->IsAudioMuted()));
}

void ElectronBrowserClient::RenderProcessHostDestroyed(
    content::RenderProcessHost* host) {
  int process_id = host->GetID();
  pending_processes_.erase(process_id);
  renderer_is_subframe_.erase(process_id);
  host->RemoveObserver(this);
}

void ElectronBrowserClient::RenderProcessReady(
    content::RenderProcessHost* host) {
  if (delegate_) {
    static_cast<api::App*>(delegate_)->RenderProcessReady(host);
  }
}

void ElectronBrowserClient::RenderProcessExited(
    content::RenderProcessHost* host,
    const content::ChildProcessTerminationInfo& info) {
  if (delegate_) {
    static_cast<api::App*>(delegate_)->RenderProcessExited(host);
  }
}

void OnOpenExternal(const GURL& escaped_url, bool allowed) {
  if (allowed) {
    platform_util::OpenExternal(
        escaped_url, platform_util::OpenExternalOptions(), base::DoNothing());
  }
}

void HandleExternalProtocolInUI(
    const GURL& url,
    content::WebContents::OnceGetter web_contents_getter,
    bool has_user_gesture) {
  content::WebContents* web_contents = std::move(web_contents_getter).Run();
  if (!web_contents)
    return;

  auto* permission_helper =
      WebContentsPermissionHelper::FromWebContents(web_contents);
  if (!permission_helper)
    return;

  GURL escaped_url(net::EscapeExternalHandlerValue(url.spec()));
  auto callback = base::BindOnce(&OnOpenExternal, escaped_url);
  permission_helper->RequestOpenExternalPermission(std::move(callback),
                                                   has_user_gesture, url);
}

bool ElectronBrowserClient::HandleExternalProtocol(
    const GURL& url,
    content::WebContents::Getter web_contents_getter,
    int child_id,
    int frame_tree_node_id,
    content::NavigationUIData* navigation_data,
    bool is_main_frame,
    ui::PageTransition page_transition,
    bool has_user_gesture,
    const absl::optional<url::Origin>& initiating_origin,
    mojo::PendingRemote<network::mojom::URLLoaderFactory>* out_factory) {
  base::PostTask(
      FROM_HERE, {BrowserThread::UI},
      base::BindOnce(&HandleExternalProtocolInUI, url,
                     std::move(web_contents_getter), has_user_gesture));
  return true;
}

std::vector<std::unique_ptr<content::NavigationThrottle>>
ElectronBrowserClient::CreateThrottlesForNavigation(
    content::NavigationHandle* handle) {
  std::vector<std::unique_ptr<content::NavigationThrottle>> throttles;
  throttles.push_back(std::make_unique<ElectronNavigationThrottle>(handle));

#if BUILDFLAG(ENABLE_ELECTRON_EXTENSIONS)
  throttles.push_back(
      std::make_unique<extensions::ExtensionNavigationThrottle>(handle));
#endif

  return throttles;
}

content::MediaObserver* ElectronBrowserClient::GetMediaObserver() {
  return MediaCaptureDevicesDispatcher::GetInstance();
}

std::unique_ptr<content::DevToolsManagerDelegate>
ElectronBrowserClient::CreateDevToolsManagerDelegate() {
  return std::make_unique<DevToolsManagerDelegate>();
}

NotificationPresenter* ElectronBrowserClient::GetNotificationPresenter() {
  if (!notification_presenter_) {
    notification_presenter_.reset(NotificationPresenter::Create());
  }
  return notification_presenter_.get();
}

content::PlatformNotificationService*
ElectronBrowserClient::GetPlatformNotificationService(
    content::BrowserContext* browser_context) {
  if (!notification_service_) {
    notification_service_ = std::make_unique<PlatformNotificationService>(this);
  }
  return notification_service_.get();
}

base::FilePath ElectronBrowserClient::GetDefaultDownloadDirectory() {
  base::FilePath download_path;
  if (base::PathService::Get(chrome::DIR_DEFAULT_DOWNLOADS, &download_path))
    return download_path;
  return base::FilePath();
}

scoped_refptr<network::SharedURLLoaderFactory>
ElectronBrowserClient::GetSystemSharedURLLoaderFactory() {
  if (!g_browser_process)
    return nullptr;
  return g_browser_process->shared_url_loader_factory();
}

void ElectronBrowserClient::OnNetworkServiceCreated(
    network::mojom::NetworkService* network_service) {
  if (!g_browser_process)
    return;

  g_browser_process->system_network_context_manager()->OnNetworkServiceCreated(
      network_service);
}

std::vector<base::FilePath>
ElectronBrowserClient::GetNetworkContextsParentDirectory() {
  base::FilePath user_data_dir;
  base::PathService::Get(chrome::DIR_USER_DATA, &user_data_dir);
  DCHECK(!user_data_dir.empty());

  return {user_data_dir};
}

std::string ElectronBrowserClient::GetProduct() {
  return "Chrome/" CHROME_VERSION_STRING;
}

std::string ElectronBrowserClient::GetUserAgent() {
  if (user_agent_override_.empty())
    return GetApplicationUserAgent();
  return user_agent_override_;
}

void ElectronBrowserClient::SetUserAgent(const std::string& user_agent) {
  user_agent_override_ = user_agent;
}

void ElectronBrowserClient::RegisterNonNetworkNavigationURLLoaderFactories(
    int frame_tree_node_id,
    ukm::SourceIdObj ukm_source_id,
    NonNetworkURLLoaderFactoryMap* factories) {
  content::WebContents* web_contents =
      content::WebContents::FromFrameTreeNodeId(frame_tree_node_id);
  content::BrowserContext* context = web_contents->GetBrowserContext();
#if BUILDFLAG(ENABLE_ELECTRON_EXTENSIONS)
  factories->emplace(
      extensions::kExtensionScheme,
      extensions::CreateExtensionNavigationURLLoaderFactory(
          context, ukm_source_id,
          false /* we don't support extensions::WebViewGuest */));
#endif
  // Always allow navigating to file:// URLs.
  auto* protocol_registry = ProtocolRegistry::FromBrowserContext(context);
  protocol_registry->RegisterURLLoaderFactories(factories,
                                                true /* allow_file_access */);
}

void ElectronBrowserClient::
    RegisterNonNetworkWorkerMainResourceURLLoaderFactories(
        content::BrowserContext* browser_context,
        NonNetworkURLLoaderFactoryMap* factories) {
  auto* protocol_registry =
      ProtocolRegistry::FromBrowserContext(browser_context);
  // Workers are not allowed to request file:// URLs, there is no particular
  // reason for it, and we could consider supporting it in future.
  protocol_registry->RegisterURLLoaderFactories(factories,
                                                false /* allow_file_access */);
}

#if BUILDFLAG(ENABLE_ELECTRON_EXTENSIONS)
namespace {

// The FileURLLoaderFactory provided to the extension background pages.
// Checks with the ChildProcessSecurityPolicy to validate the file access.
class FileURLLoaderFactory : public network::SelfDeletingURLLoaderFactory {
 public:
  static mojo::PendingRemote<network::mojom::URLLoaderFactory> Create(
      int child_id) {
    mojo::PendingRemote<network::mojom::URLLoaderFactory> pending_remote;

    // The FileURLLoaderFactory will delete itself when there are no more
    // receivers - see the SelfDeletingURLLoaderFactory::OnDisconnect method.
    new FileURLLoaderFactory(child_id,
                             pending_remote.InitWithNewPipeAndPassReceiver());

    return pending_remote;
  }

 private:
  explicit FileURLLoaderFactory(
      int child_id,
      mojo::PendingReceiver<network::mojom::URLLoaderFactory> factory_receiver)
      : network::SelfDeletingURLLoaderFactory(std::move(factory_receiver)),
        child_id_(child_id) {}
  ~FileURLLoaderFactory() override = default;

  // network::mojom::URLLoaderFactory:
  void CreateLoaderAndStart(
      mojo::PendingReceiver<network::mojom::URLLoader> loader,
      int32_t request_id,
      uint32_t options,
      const network::ResourceRequest& request,
      mojo::PendingRemote<network::mojom::URLLoaderClient> client,
      const net::MutableNetworkTrafficAnnotationTag& traffic_annotation)
      override {
    if (!content::ChildProcessSecurityPolicy::GetInstance()->CanRequestURL(
            child_id_, request.url)) {
      mojo::Remote<network::mojom::URLLoaderClient>(std::move(client))
          ->OnComplete(
              network::URLLoaderCompletionStatus(net::ERR_ACCESS_DENIED));
      return;
    }
    content::CreateFileURLLoaderBypassingSecurityChecks(
        request, std::move(loader), std::move(client),
        /*observer=*/nullptr,
        /* allow_directory_listing */ true);
  }

  int child_id_;

  DISALLOW_COPY_AND_ASSIGN(FileURLLoaderFactory);
};

}  // namespace
#endif  // BUILDFLAG(ENABLE_ELECTRON_EXTENSIONS)

void ElectronBrowserClient::RegisterNonNetworkSubresourceURLLoaderFactories(
    int render_process_id,
    int render_frame_id,
    NonNetworkURLLoaderFactoryMap* factories) {
  auto* render_process_host =
      content::RenderProcessHost::FromID(render_process_id);
  DCHECK(render_process_host);
  if (!render_process_host || !render_process_host->GetBrowserContext())
    return;

  content::RenderFrameHost* frame_host =
      content::RenderFrameHost::FromID(render_process_id, render_frame_id);
  content::WebContents* web_contents =
      content::WebContents::FromRenderFrameHost(frame_host);

  // Allow accessing file:// subresources from non-file protocols if web
  // security is disabled.
  bool allow_file_access = false;
  if (web_contents) {
    const auto& web_preferences = web_contents->GetOrCreateWebPreferences();
    if (!web_preferences.web_security_enabled)
      allow_file_access = true;
  }

  ProtocolRegistry::FromBrowserContext(render_process_host->GetBrowserContext())
      ->RegisterURLLoaderFactories(factories, allow_file_access);

#if BUILDFLAG(ENABLE_ELECTRON_EXTENSIONS)
  auto factory = extensions::CreateExtensionURLLoaderFactory(render_process_id,
                                                             render_frame_id);
  if (factory)
    factories->emplace(extensions::kExtensionScheme, std::move(factory));

  if (!web_contents)
    return;

  extensions::ElectronExtensionWebContentsObserver* web_observer =
      extensions::ElectronExtensionWebContentsObserver::FromWebContents(
          web_contents);

  // There is nothing to do if no ElectronExtensionWebContentsObserver is
  // attached to the |web_contents|.
  if (!web_observer)
    return;

  const extensions::Extension* extension =
      web_observer->GetExtensionFromFrame(frame_host, false);
  if (!extension)
    return;

  // Support for chrome:// scheme if appropriate.
  if (extension->is_extension() &&
      extensions::Manifest::IsComponentLocation(extension->location())) {
    // Components of chrome that are implemented as extensions or platform apps
    // are allowed to use chrome://resources/ and chrome://theme/ URLs.
    factories->emplace(content::kChromeUIScheme,
                       content::CreateWebUIURLLoaderFactory(
                           frame_host, content::kChromeUIScheme,
                           {content::kChromeUIResourcesHost}));
  }

  // Extensions with the necessary permissions get access to file:// URLs that
  // gets approval from ChildProcessSecurityPolicy. Keep this logic in sync with
  // ExtensionWebContentsObserver::RenderFrameCreated.
  extensions::Manifest::Type type = extension->GetType();
  if (type == extensions::Manifest::TYPE_EXTENSION &&
      AllowFileAccess(extension->id(), web_contents->GetBrowserContext())) {
    factories->emplace(url::kFileScheme,
                       FileURLLoaderFactory::Create(render_process_id));
  }
#endif
}

bool ElectronBrowserClient::ShouldTreatURLSchemeAsFirstPartyWhenTopLevel(
    base::StringPiece scheme,
    bool is_embedded_origin_secure) {
  if (is_embedded_origin_secure && scheme == content::kChromeUIScheme)
    return true;
#if BUILDFLAG(ENABLE_ELECTRON_EXTENSIONS)
  return scheme == extensions::kExtensionScheme;
#else
  return false;
#endif
}

bool ElectronBrowserClient::WillInterceptWebSocket(
    content::RenderFrameHost* frame) {
  if (!frame)
    return false;

  v8::Isolate* isolate = JavascriptEnvironment::GetIsolate();
  v8::HandleScope scope(isolate);
  auto* browser_context = frame->GetProcess()->GetBrowserContext();
  auto web_request = api::WebRequest::FromOrCreate(isolate, browser_context);

  // NOTE: Some unit test environments do not initialize
  // BrowserContextKeyedAPI factories for e.g. WebRequest.
  if (!web_request.get())
    return false;

  bool has_listener = web_request->HasListener();
#if BUILDFLAG(ENABLE_ELECTRON_EXTENSIONS)
  const auto* web_request_api =
      extensions::BrowserContextKeyedAPIFactory<extensions::WebRequestAPI>::Get(
          browser_context);

  if (web_request_api)
    has_listener |= web_request_api->MayHaveProxies();
#endif

  return has_listener;
}

void ElectronBrowserClient::CreateWebSocket(
    content::RenderFrameHost* frame,
    WebSocketFactory factory,
    const GURL& url,
    const net::SiteForCookies& site_for_cookies,
    const absl::optional<std::string>& user_agent,
    mojo::PendingRemote<network::mojom::WebSocketHandshakeClient>
        handshake_client) {
  v8::Isolate* isolate = JavascriptEnvironment::GetIsolate();
  v8::HandleScope scope(isolate);
  auto* browser_context = frame->GetProcess()->GetBrowserContext();

  auto web_request = api::WebRequest::FromOrCreate(isolate, browser_context);
  DCHECK(web_request.get());

#if BUILDFLAG(ENABLE_ELECTRON_EXTENSIONS)
  if (!web_request->HasListener()) {
    auto* web_request_api = extensions::BrowserContextKeyedAPIFactory<
        extensions::WebRequestAPI>::Get(browser_context);

    if (web_request_api && web_request_api->MayHaveProxies()) {
      web_request_api->ProxyWebSocket(frame, std::move(factory), url,
                                      site_for_cookies.RepresentativeUrl(),
                                      user_agent, std::move(handshake_client));
      return;
    }
  }
#endif

  ProxyingWebSocket::StartProxying(
      web_request.get(), std::move(factory), url,
      site_for_cookies.RepresentativeUrl(), user_agent,
      std::move(handshake_client), true, frame->GetProcess()->GetID(),
      frame->GetRoutingID(), frame->GetLastCommittedOrigin(), browser_context,
      &next_id_);
}

bool ElectronBrowserClient::WillCreateURLLoaderFactory(
    content::BrowserContext* browser_context,
    content::RenderFrameHost* frame_host,
    int render_process_id,
    URLLoaderFactoryType type,
    const url::Origin& request_initiator,
    absl::optional<int64_t> navigation_id,
    ukm::SourceIdObj ukm_source_id,
    mojo::PendingReceiver<network::mojom::URLLoaderFactory>* factory_receiver,
    mojo::PendingRemote<network::mojom::TrustedURLLoaderHeaderClient>*
        header_client,
    bool* bypass_redirect_checks,
    bool* disable_secure_dns,
    network::mojom::URLLoaderFactoryOverridePtr* factory_override) {
  v8::Isolate* isolate = JavascriptEnvironment::GetIsolate();
  v8::HandleScope scope(isolate);
  auto web_request = api::WebRequest::FromOrCreate(isolate, browser_context);
  DCHECK(web_request.get());

#if BUILDFLAG(ENABLE_ELECTRON_EXTENSIONS)
  if (!web_request->HasListener()) {
    auto* web_request_api = extensions::BrowserContextKeyedAPIFactory<
        extensions::WebRequestAPI>::Get(browser_context);

    DCHECK(web_request_api);
    bool use_proxy_for_web_request =
        web_request_api->MaybeProxyURLLoaderFactory(
            browser_context, frame_host, render_process_id, type, navigation_id,
            ukm_source_id, factory_receiver, header_client);

    if (bypass_redirect_checks)
      *bypass_redirect_checks = use_proxy_for_web_request;
    if (use_proxy_for_web_request)
      return true;
  }
#endif

  auto proxied_receiver = std::move(*factory_receiver);
  mojo::PendingRemote<network::mojom::URLLoaderFactory> target_factory_remote;
  *factory_receiver = target_factory_remote.InitWithNewPipeAndPassReceiver();

  // Required by WebRequestInfoInitParams.
  //
  // Note that in Electron we allow webRequest to capture requests sent from
  // browser process, so creation of |navigation_ui_data| is different from
  // Chromium which only does for renderer-initialized navigations.
  std::unique_ptr<extensions::ExtensionNavigationUIData> navigation_ui_data;
  if (navigation_id.has_value()) {
    navigation_ui_data =
        std::make_unique<extensions::ExtensionNavigationUIData>();
  }

  mojo::PendingReceiver<network::mojom::TrustedURLLoaderHeaderClient>
      header_client_receiver;
  if (header_client)
    header_client_receiver = header_client->InitWithNewPipeAndPassReceiver();

  auto* protocol_registry =
      ProtocolRegistry::FromBrowserContext(browser_context);
  new ProxyingURLLoaderFactory(
      web_request.get(), protocol_registry->intercept_handlers(),
      render_process_id,
      frame_host ? frame_host->GetRoutingID() : MSG_ROUTING_NONE,
      frame_host ? frame_host->GetRenderViewHost()->GetRoutingID()
                 : MSG_ROUTING_NONE,
      &next_id_, std::move(navigation_ui_data), std::move(navigation_id),
      std::move(proxied_receiver), std::move(target_factory_remote),
      std::move(header_client_receiver), type);

  if (bypass_redirect_checks)
    *bypass_redirect_checks = true;

  return true;
}

void ElectronBrowserClient::OverrideURLLoaderFactoryParams(
    content::BrowserContext* browser_context,
    const url::Origin& origin,
    bool is_for_isolated_world,
    network::mojom::URLLoaderFactoryParams* factory_params) {
  if (factory_params->top_frame_id) {
    // Bypass CORB and CORS when web security is disabled.
    auto* rfh = content::RenderFrameHost::FromFrameToken(
        factory_params->process_id,
        blink::LocalFrameToken(factory_params->top_frame_id.value()));
    auto* web_contents = content::WebContents::FromRenderFrameHost(rfh);
    auto* prefs = WebContentsPreferences::From(web_contents);
    if (prefs && !prefs->IsWebSecurityEnabled()) {
      factory_params->is_corb_enabled = false;
      factory_params->disable_web_security = true;
    }
  }

  extensions::URLLoaderFactoryManager::OverrideURLLoaderFactoryParams(
      browser_context, origin, is_for_isolated_world, factory_params);
}

#if defined(OS_WIN)
bool ElectronBrowserClient::PreSpawnChild(
    sandbox::TargetPolicy* policy,
    sandbox::policy::SandboxType sandbox_type,
    ChildSpawnFlags flags) {
  // Allow crashpad to communicate via named pipe.
  sandbox::ResultCode result = policy->AddRule(
      sandbox::TargetPolicy::SUBSYS_FILES,
      sandbox::TargetPolicy::FILES_ALLOW_ANY, L"\\??\\pipe\\crashpad_*");
  if (result != sandbox::SBOX_ALL_OK)
    return false;
  return true;
}
#endif  // defined(OS_WIN)

bool ElectronBrowserClient::BindAssociatedReceiverFromFrame(
    content::RenderFrameHost* render_frame_host,
    const std::string& interface_name,
    mojo::ScopedInterfaceEndpointHandle* handle) {
  if (interface_name == mojom::ElectronAutofillDriver::Name_) {
    AutofillDriverFactory::BindAutofillDriver(
        mojom::ElectronAutofillDriverAssociatedRequest(std::move(*handle)),
        render_frame_host);
    return true;
  }

  return false;
}

std::string ElectronBrowserClient::GetApplicationLocale() {
  if (BrowserThread::CurrentlyOn(BrowserThread::IO))
    return g_io_thread_application_locale.Get();
  return *g_application_locale;
}

base::FilePath ElectronBrowserClient::GetFontLookupTableCacheDir() {
  base::FilePath user_data_dir;
  base::PathService::Get(chrome::DIR_USER_DATA, &user_data_dir);
  DCHECK(!user_data_dir.empty());
  return user_data_dir.Append(FILE_PATH_LITERAL("FontLookupTableCache"));
}

bool ElectronBrowserClient::ShouldEnableStrictSiteIsolation() {
  // Enable site isolation. It is off by default in Chromium <= 69.
  return true;
}

void ElectronBrowserClient::BindHostReceiverForRenderer(
    content::RenderProcessHost* render_process_host,
    mojo::GenericPendingReceiver receiver) {
#if BUILDFLAG(ENABLE_BUILTIN_SPELLCHECKER)
  if (auto host_receiver = receiver.As<spellcheck::mojom::SpellCheckHost>()) {
    SpellCheckHostChromeImpl::Create(render_process_host->GetID(),
                                     std::move(host_receiver));
    return;
  }
#endif
}

void BindElectronBrowser(
    content::RenderFrameHost* frame_host,
    mojo::PendingReceiver<electron::mojom::ElectronBrowser> receiver) {
  ElectronBrowserHandlerImpl::Create(frame_host, std::move(receiver));
}

#if BUILDFLAG(ENABLE_ELECTRON_EXTENSIONS)
void BindMimeHandlerService(
    content::RenderFrameHost* frame_host,
    mojo::PendingReceiver<extensions::mime_handler::MimeHandlerService>
        receiver) {
  content::WebContents* contents =
      content::WebContents::FromRenderFrameHost(frame_host);
  auto* guest_view =
      extensions::MimeHandlerViewGuest::FromWebContents(contents);
  if (!guest_view)
    return;
  extensions::MimeHandlerServiceImpl::Create(guest_view->GetStreamWeakPtr(),
                                             std::move(receiver));
}

void BindBeforeUnloadControl(
    content::RenderFrameHost* frame_host,
    mojo::PendingReceiver<extensions::mime_handler::BeforeUnloadControl>
        receiver) {
  auto* web_contents = content::WebContents::FromRenderFrameHost(frame_host);
  if (!web_contents)
    return;

  auto* guest_view =
      extensions::MimeHandlerViewGuest::FromWebContents(web_contents);
  if (!guest_view)
    return;
  guest_view->FuseBeforeUnloadControl(std::move(receiver));
}
#endif

void ElectronBrowserClient::RegisterBrowserInterfaceBindersForFrame(
    content::RenderFrameHost* render_frame_host,
    mojo::BinderMapWithContext<content::RenderFrameHost*>* map) {
  map->Add<network_hints::mojom::NetworkHintsHandler>(
      base::BindRepeating(&BindNetworkHintsHandler));
  map->Add<blink::mojom::BadgeService>(
      base::BindRepeating(&badging::BadgeManager::BindFrameReceiver));
  map->Add<electron::mojom::ElectronBrowser>(
      base::BindRepeating(&BindElectronBrowser));
#if BUILDFLAG(ENABLE_ELECTRON_EXTENSIONS)
  map->Add<extensions::mime_handler::MimeHandlerService>(
      base::BindRepeating(&BindMimeHandlerService));
  map->Add<extensions::mime_handler::BeforeUnloadControl>(
      base::BindRepeating(&BindBeforeUnloadControl));

  content::WebContents* web_contents =
      content::WebContents::FromRenderFrameHost(render_frame_host);
  if (!web_contents)
    return;

  const GURL& site = render_frame_host->GetSiteInstance()->GetSiteURL();
  if (!site.SchemeIs(extensions::kExtensionScheme))
    return;

  content::BrowserContext* browser_context =
      render_frame_host->GetProcess()->GetBrowserContext();
  auto* extension = extensions::ExtensionRegistry::Get(browser_context)
                        ->enabled_extensions()
                        .GetByID(site.host());
  if (!extension)
    return;
  extensions::ExtensionsBrowserClient::Get()
      ->RegisterBrowserInterfaceBindersForFrame(map, render_frame_host,
                                                extension);
#endif
}

#if defined(OS_LINUX)
void ElectronBrowserClient::GetAdditionalMappedFilesForChildProcess(
    const base::CommandLine& command_line,
    int child_process_id,
    content::PosixFileDescriptorInfo* mappings) {
  int crash_signal_fd = GetCrashSignalFD(command_line);
  if (crash_signal_fd >= 0) {
    mappings->Share(kCrashDumpSignal, crash_signal_fd);
  }
}
#endif

std::unique_ptr<content::LoginDelegate>
ElectronBrowserClient::CreateLoginDelegate(
    const net::AuthChallengeInfo& auth_info,
    content::WebContents* web_contents,
    const content::GlobalRequestID& request_id,
    bool is_main_frame,
    const GURL& url,
    scoped_refptr<net::HttpResponseHeaders> response_headers,
    bool first_auth_attempt,
    LoginAuthRequiredCallback auth_required_callback) {
  return std::make_unique<LoginHandler>(
      auth_info, web_contents, is_main_frame, url, response_headers,
      first_auth_attempt, std::move(auth_required_callback));
}

std::vector<std::unique_ptr<blink::URLLoaderThrottle>>
ElectronBrowserClient::CreateURLLoaderThrottles(
    const network::ResourceRequest& request,
    content::BrowserContext* browser_context,
    const base::RepeatingCallback<content::WebContents*()>& wc_getter,
    content::NavigationUIData* navigation_ui_data,
    int frame_tree_node_id) {
  DCHECK_CURRENTLY_ON(BrowserThread::UI);

  std::vector<std::unique_ptr<blink::URLLoaderThrottle>> result;

#if BUILDFLAG(ENABLE_PLUGINS) && BUILDFLAG(ENABLE_ELECTRON_EXTENSIONS)
  result.push_back(std::make_unique<PluginResponseInterceptorURLLoaderThrottle>(
      request.destination, frame_tree_node_id));
#endif

  return result;
}

base::flat_set<std::string>
ElectronBrowserClient::GetPluginMimeTypesWithExternalHandlers(
    content::BrowserContext* browser_context) {
  base::flat_set<std::string> mime_types;
#if BUILDFLAG(ENABLE_PLUGINS) && BUILDFLAG(ENABLE_ELECTRON_EXTENSIONS)
  auto map = PluginUtils::GetMimeTypeToExtensionIdMap(browser_context);
  for (const auto& pair : map)
    mime_types.insert(pair.first);
#endif
  return mime_types;
}

content::SerialDelegate* ElectronBrowserClient::GetSerialDelegate() {
  if (!serial_delegate_)
    serial_delegate_ = std::make_unique<ElectronSerialDelegate>();
  return serial_delegate_.get();
}

content::BluetoothDelegate* ElectronBrowserClient::GetBluetoothDelegate() {
  if (!bluetooth_delegate_)
    bluetooth_delegate_ = std::make_unique<ElectronBluetoothDelegate>();
  return bluetooth_delegate_.get();
}

void BindBadgeServiceForServiceWorker(
    const content::ServiceWorkerVersionBaseInfo& info,
    mojo::PendingReceiver<blink::mojom::BadgeService> receiver) {
  DCHECK_CURRENTLY_ON(content::BrowserThread::UI);

  content::RenderProcessHost* render_process_host =
      content::RenderProcessHost::FromID(info.process_id);
  if (!render_process_host)
    return;

  badging::BadgeManager::BindServiceWorkerReceiver(
      render_process_host, info.scope, std::move(receiver));
}

void ElectronBrowserClient::RegisterBrowserInterfaceBindersForServiceWorker(
    mojo::BinderMapWithContext<const content::ServiceWorkerVersionBaseInfo&>*
        map) {
  map->Add<blink::mojom::BadgeService>(
      base::BindRepeating(&BindBadgeServiceForServiceWorker));
}

device::GeolocationManager* ElectronBrowserClient::GetGeolocationManager() {
#if defined(OS_MAC)
  return browser_main_parts_->GetGeolocationManager();
#else
  return nullptr;
#endif
}

}  // namespace electron<|MERGE_RESOLUTION|>--- conflicted
+++ resolved
@@ -707,13 +707,8 @@
   content::WebContents* web_contents =
       content::WebContents::FromRenderFrameHost(opener);
   WebContentsPreferences* prefs = WebContentsPreferences::From(web_contents);
-<<<<<<< HEAD
   if (prefs) {
-    if (prefs->IsEnabled("disablePopups")) {
-=======
-  if (prefs && prefs->ShouldUseNativeWindowOpen()) {
     if (prefs->ShouldDisablePopups()) {
->>>>>>> 461db8f1
       // <webview> without allowpopups attribute should return
       // null from window.open calls
       return false;
